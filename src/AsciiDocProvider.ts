--- conflicted
+++ resolved
@@ -163,13 +163,7 @@
             return new Promise<string>((resolve, reject) => {
                 let asciidoctor_command = workspace.getConfiguration('AsciiDoc').get('asciidoctor_command', 'asciidoctor');
                 var options = { shell: true, cwd: path.dirname(doc.fileName) }
-<<<<<<< HEAD
-                var asciidoctor = spawn(asciidoctor_binary_path, ['-q', '-o-', '-', '-B', path.dirname(doc.fileName)], options );
-=======
                 var asciidoctor = spawn(asciidoctor_command, ['-q', '-o-', '-', '-B', documentPath], options );
-                asciidoctor.stdin.write(text);
-                asciidoctor.stdin.end();
->>>>>>> 6b167bfc
                 asciidoctor.stderr.on('data', (data) => {
                     let errorMessage = data.toString();
                     console.error(errorMessage);
